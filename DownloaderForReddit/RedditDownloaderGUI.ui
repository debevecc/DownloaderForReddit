<?xml version="1.0" encoding="UTF-8"?>
<ui version="4.0">
 <class>MainWindow</class>
 <widget class="QMainWindow" name="MainWindow">
  <property name="geometry">
   <rect>
    <x>0</x>
    <y>0</y>
    <width>732</width>
    <height>573</height>
   </rect>
  </property>
  <property name="windowTitle">
   <string>Downloader for Reddit</string>
  </property>
  <property name="windowIcon">
   <iconset>
    <normaloff>Images/RedditDownloaderIcon.png</normaloff>Images/RedditDownloaderIcon.png</iconset>
  </property>
  <widget class="QWidget" name="centralwidget">
   <layout class="QGridLayout" name="gridLayout_3">
    <item row="0" column="0">
     <layout class="QGridLayout" name="gridLayout">
      <item row="0" column="0" rowspan="2" colspan="2">
       <widget class="QListView" name="user_list_view">
        <property name="font">
         <font>
          <pointsize>10</pointsize>
         </font>
        </property>
       </widget>
      </item>
      <item row="0" column="2" rowspan="2" colspan="2">
       <widget class="QListView" name="subreddit_list_view">
        <property name="font">
         <font>
          <pointsize>10</pointsize>
         </font>
        </property>
       </widget>
      </item>
     </layout>
    </item>
    <item row="1" column="0">
     <layout class="QGridLayout" name="gridLayout_2">
      <item row="0" column="6">
       <widget class="QComboBox" name="subreddit_list_combo">
        <property name="font">
         <font>
          <pointsize>10</pointsize>
         </font>
        </property>
        <property name="toolTip">
         <string>Current subreddit list</string>
        </property>
       </widget>
      </item>
      <item row="0" column="0">
       <widget class="QToolButton" name="add_user_button">
        <property name="font">
         <font>
          <pointsize>10</pointsize>
         </font>
        </property>
        <property name="toolTip">
         <string>&lt;html&gt;&lt;head/&gt;&lt;body&gt;&lt;p&gt;Add user to selected list&lt;/p&gt;&lt;/body&gt;&lt;/html&gt;</string>
        </property>
        <property name="text">
         <string>+</string>
        </property>
       </widget>
      </item>
      <item row="0" column="1">
       <widget class="QToolButton" name="remove_user_button">
        <property name="font">
         <font>
          <pointsize>10</pointsize>
         </font>
        </property>
        <property name="toolTip">
         <string>Remove user from selected list</string>
        </property>
        <property name="text">
         <string>-</string>
        </property>
       </widget>
      </item>
      <item row="0" column="8">
       <widget class="QToolButton" name="remove_subreddit_button">
        <property name="font">
         <font>
          <pointsize>10</pointsize>
         </font>
        </property>
        <property name="toolTip">
         <string>Remove subreddit from selected list</string>
        </property>
        <property name="text">
         <string>-</string>
        </property>
       </widget>
      </item>
      <item row="0" column="7">
       <widget class="QToolButton" name="add_subreddit_button">
        <property name="font">
         <font>
          <pointsize>10</pointsize>
         </font>
        </property>
        <property name="toolTip">
         <string>Add subreddit to selected list</string>
        </property>
        <property name="text">
         <string>+</string>
        </property>
       </widget>
      </item>
      <item row="0" column="4">
       <spacer name="horizontalSpacer">
        <property name="orientation">
         <enum>Qt::Horizontal</enum>
        </property>
        <property name="sizeType">
         <enum>QSizePolicy::Fixed</enum>
        </property>
        <property name="sizeHint" stdset="0">
         <size>
          <width>30</width>
          <height>20</height>
         </size>
        </property>
       </spacer>
      </item>
      <item row="0" column="3">
       <widget class="QCheckBox" name="download_users_checkbox">
        <property name="sizePolicy">
         <sizepolicy hsizetype="Minimum" vsizetype="Fixed">
          <horstretch>0</horstretch>
          <verstretch>0</verstretch>
         </sizepolicy>
        </property>
        <property name="maximumSize">
         <size>
          <width>16777201</width>
          <height>16777215</height>
         </size>
        </property>
        <property name="baseSize">
         <size>
          <width>0</width>
          <height>0</height>
         </size>
        </property>
        <property name="font">
         <font>
          <pointsize>10</pointsize>
         </font>
        </property>
        <property name="toolTip">
         <string>Download from User list</string>
        </property>
        <property name="text">
         <string>Download Users</string>
        </property>
       </widget>
      </item>
      <item row="0" column="2">
       <widget class="QComboBox" name="user_lists_combo">
        <property name="font">
         <font>
          <pointsize>10</pointsize>
         </font>
        </property>
        <property name="toolTip">
         <string>Current user list</string>
        </property>
       </widget>
      </item>
      <item row="0" column="5">
       <widget class="QCheckBox" name="download_subreddit_checkbox">
        <property name="font">
         <font>
          <pointsize>10</pointsize>
         </font>
        </property>
        <property name="toolTip">
         <string>Download from Subreddit list</string>
        </property>
        <property name="text">
         <string>Download Subreddits</string>
        </property>
       </widget>
      </item>
     </layout>
    </item>
    <item row="2" column="0">
     <layout class="QGridLayout" name="gridLayout_5">
      <item row="1" column="0">
       <widget class="QTextBrowser" name="output_box">
        <property name="font">
         <font>
          <pointsize>10</pointsize>
         </font>
        </property>
       </widget>
      </item>
      <item row="0" column="0">
       <widget class="QPushButton" name="download_button">
        <property name="font">
         <font>
          <pointsize>10</pointsize>
         </font>
        </property>
        <property name="toolTip">
         <string>Download selected user or subreddit list</string>
        </property>
        <property name="text">
         <string>Download</string>
        </property>
       </widget>
      </item>
     </layout>
    </item>
   </layout>
  </widget>
  <widget class="QMenuBar" name="menubar">
   <property name="geometry">
    <rect>
     <x>0</x>
     <y>0</y>
     <width>732</width>
     <height>21</height>
    </rect>
   </property>
   <widget class="QMenu" name="menuFile">
    <property name="title">
     <string>File</string>
    </property>
    <addaction name="file_open_settings"/>
    <addaction name="separator"/>
    <addaction name="file_save"/>
    <addaction name="separator"/>
    <addaction name="file_exit"/>
   </widget>
   <widget class="QMenu" name="menuLists">
    <property name="title">
     <string>Lists</string>
    </property>
    <addaction name="file_add_user_list"/>
    <addaction name="file_add_subreddit_list"/>
    <addaction name="separator"/>
    <addaction name="file_remove_user_list"/>
    <addaction name="file_remove_subreddit_list"/>
    <addaction name="separator"/>
    <addaction name="file_failed_download_list"/>
    <addaction name="file_unfinished_downloads"/>
    <addaction name="file_last_downloaded_users"/>
    <addaction name="separator"/>
    <addaction name="file_user_list_count"/>
    <addaction name="file_subreddit_list_count"/>
   </widget>
   <widget class="QMenu" name="menuUser_Finder">
    <property name="title">
     <string>User Finder</string>
    </property>
    <addaction name="file_open_user_finder"/>
   </widget>
   <widget class="QMenu" name="menuHelp">
    <property name="title">
     <string>Help</string>
    </property>
    <addaction name="file_imgur_credits"/>
<<<<<<< HEAD
    <addaction name="separator"/>
    <addaction name="file_user_manual"/>
=======
    <addaction name="file_check_for_updates"/>
>>>>>>> 5af0d0f8
    <addaction name="file_about"/>
   </widget>
   <addaction name="menuFile"/>
   <addaction name="menuLists"/>
   <addaction name="menuUser_Finder"/>
   <addaction name="menuHelp"/>
  </widget>
  <widget class="QStatusBar" name="statusbar"/>
  <action name="file_add_user_list">
   <property name="text">
    <string>Add User List</string>
   </property>
  </action>
  <action name="file_add_subreddit_list">
   <property name="text">
    <string>Add Subreddit List</string>
   </property>
  </action>
  <action name="file_save">
   <property name="text">
    <string>Save</string>
   </property>
  </action>
  <action name="file_remove_user_list">
   <property name="text">
    <string>Remove User List</string>
   </property>
  </action>
  <action name="file_remove_subreddit_list">
   <property name="text">
    <string>Rmove Subreddit List</string>
   </property>
  </action>
  <action name="file_open_settings">
   <property name="text">
    <string>Settings</string>
   </property>
  </action>
  <action name="file_exit">
   <property name="text">
    <string>Exit</string>
   </property>
  </action>
  <action name="file_failed_download_list">
   <property name="text">
    <string>Failed Download List</string>
   </property>
   <property name="toolTip">
    <string>Display the failed download list for the last download session</string>
   </property>
  </action>
  <action name="file_open_user_finder">
   <property name="text">
    <string>Open User Finder</string>
   </property>
  </action>
  <action name="file_last_downloaded_users">
   <property name="text">
    <string>Last Downloaded Users</string>
   </property>
  </action>
  <action name="file_unfinished_downloads">
   <property name="text">
    <string>Unfinished Downloads</string>
   </property>
  </action>
  <action name="file_imgur_credits">
   <property name="text">
    <string>Imgur Credits</string>
   </property>
  </action>
  <action name="file_about">
   <property name="text">
    <string>About</string>
   </property>
  </action>
  <action name="file_user_list_count">
   <property name="text">
    <string>User List Count:</string>
   </property>
  </action>
  <action name="file_subreddit_list_count">
   <property name="text">
    <string>Subreddit List Count:</string>
   </property>
  </action>
<<<<<<< HEAD
  <action name="file_user_manual">
   <property name="text">
    <string>User Manual</string>
=======
  <action name="file_check_for_updates">
   <property name="text">
    <string>Check For Update</string>
>>>>>>> 5af0d0f8
   </property>
  </action>
 </widget>
 <resources/>
 <connections/>
</ui><|MERGE_RESOLUTION|>--- conflicted
+++ resolved
@@ -270,12 +270,11 @@
      <string>Help</string>
     </property>
     <addaction name="file_imgur_credits"/>
-<<<<<<< HEAD
     <addaction name="separator"/>
     <addaction name="file_user_manual"/>
-=======
+    <addaction name="separator"/>
     <addaction name="file_check_for_updates"/>
->>>>>>> 5af0d0f8
+    <addaction name="separator"/>
     <addaction name="file_about"/>
    </widget>
    <addaction name="menuFile"/>
@@ -362,15 +361,14 @@
     <string>Subreddit List Count:</string>
    </property>
   </action>
-<<<<<<< HEAD
   <action name="file_user_manual">
    <property name="text">
     <string>User Manual</string>
-=======
+   </property>
+  </action>
   <action name="file_check_for_updates">
    <property name="text">
     <string>Check For Update</string>
->>>>>>> 5af0d0f8
    </property>
   </action>
  </widget>
