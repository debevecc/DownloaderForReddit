--- conflicted
+++ resolved
@@ -23,442 +23,6 @@
 """
 
 
-<<<<<<< HEAD
-from PyQt5 import QtCore, QtWidgets, QtGui
-from PyQt5.QtWebEngineWidgets import QWebEngineView
-
-from GUI_Resources.UserFinderGUI_auto import Ui_UserFinderGUI
-from UserFinder.UserFinder import UserFinder
-from Utils import Injector
-from GUI.AddUserDialog import AddUserDialog
-from GUI.UserFinderSettingsGUI import UserFinderSettingsGUI
-from ViewModels.UserFinderListModel import UserFinderListModel
-
-
-class UserFinderGUI(QtWidgets.QWidget, Ui_UserFinderGUI):
-
-    closed = QtCore.pyqtSignal()
-
-    def __init__(self, user_view_chooser_dict):
-        QtWidgets.QWidget.__init__(self)
-        self.setupUi(self)
-        self.user_view_chooser_dict = user_view_chooser_dict
-        self.running = False
-        self.progress_bar.setVisible(False)
-        self.progress_label.setVisible(False)
-        self.content_list_init_setup = False
-
-        self.user_list_model = UserFinderListModel()
-        self.user_list_view.setModel(self.user_list_model)
-
-        self.view_users_button.clicked.connect(self.change_page)
-        self.settings_button.clicked.connect(self.open_user_finder_settings)
-        self.run_button.clicked.connect(self.run_user_finder)
-        self.user_finder_button.clicked.connect(self.change_page)
-
-        self.add_subreddit_button.clicked.connect(self.add_subreddit)
-        self.remove_subreddit_button.clicked.connect(self.remove_subreddit)
-        self.add_user_button.clicked.connect(self.add_blacklist_user)
-        self.remove_user_button.clicked.connect(self.remove_user_from_blacklist)
-
-        self.settings_manager = Injector.get_settings_manager()
-        geom = self.settings_manager.user_finder_GUI_geom
-        self.restoreGeometry(geom if geom is not None else self.saveGeometry())
-        splitter_one_state = self.settings_manager.user_finder_splitter_one_state
-        splitter_two_state = self.settings_manager.user_finder_splitter_two_state
-        splitter_three_state = self.settings_manager.user_finder_splitter_three_state
-        self.splitter_one.restoreState(splitter_one_state if splitter_one_state else self.splitter_one.saveState())
-        self.splitter_two.restoreState(splitter_two_state if splitter_two_state else self.splitter_two.saveState())
-        self.splitter_three.restoreState(splitter_three_state if splitter_three_state else
-                                         self.splitter_three.saveState())
-
-        if 'filler' in self.settings_manager.user_finder_subreddit_list:
-            self.settings_manager.user_finder_subreddit_list.remove('filler')
-        if 'filler' in self.settings_manager.user_finder_user_blacklist:
-            self.settings_manager.user_finder_user_blacklist.remove('filler')
-
-        for item in self.settings_manager.user_finder_subreddit_list:
-            self.subreddit_watchlist_widget.addItem(item)
-
-        for item in self.settings_manager.user_finder_user_blacklist:
-            self.user_blacklist_widget.addItem(item)
-
-        self.top_sort_radio_dict = {
-            'HOUR': self.hour_radio,
-            'DAY': self.day_radio,
-            'WEEK': self.week_radio,
-            'MONTH': self.month_radio,
-            'YEAR': self.year_radio,
-            'ALL': self.all_time_radio
-        }
-
-        self.top_sort_radio_dict[self.settings_manager.user_finder_top_sort_method].setChecked(True)
-        self.filter_by_score_checkbox.setChecked(self.settings_manager.user_finder_filter_by_score)
-        self.score_limit_spinbox.setValue(self.settings_manager.user_finder_score_limit)
-        self.post_limit_spinbox.setValue(self.settings_manager.user_finder_post_limit)
-
-        self.preview_size = self.settings_manager.user_finder_preview_size
-        self.user_list_sort_method = self.settings_manager.user_finder_user_list_sort_method
-        self.user_list_sort_order = self.settings_manager.user_finder_user_list_sort_order
-
-        self.subreddit_watchlist_widget.setContextMenuPolicy(QtCore.Qt.CustomContextMenu)
-        self.subreddit_watchlist_widget.customContextMenuRequested.connect(self.subreddit_watchlist_right_click)
-
-        self.user_blacklist_widget.setContextMenuPolicy(QtCore.Qt.CustomContextMenu)
-        self.user_blacklist_widget.customContextMenuRequested.connect(self.user_blacklist_right_click)
-
-        self.user_list_view.setContextMenuPolicy(QtCore.Qt.CustomContextMenu)
-        self.user_list_view.customContextMenuRequested.connect(self.user_list_right_click)
-
-        self.content_list_widget.setContextMenuPolicy(QtCore.Qt.CustomContextMenu)
-        self.content_list_widget.customContextMenuRequested.connect(self.content_list_right_click)
-
-        self.user_list_view.clicked.connect(self.change_display_user)
-
-        self.user_post_count_label.clicked.connect(self.get_user_post_count)
-
-    # region PageOne
-
-    def change_page(self):
-        if self.stacked_widget.currentIndex() == 0:
-            self.stacked_widget.setCurrentIndex(1)
-            if not self.content_list_init_setup:
-                self.set_initial_content_list()
-            self.set_user_post_count_label()
-        else:
-            self.stacked_widget.setCurrentIndex(0)
-
-    def subreddit_watchlist_right_click(self):
-        pass
-        # TODO: make this context menu
-
-    def user_blacklist_right_click(self):
-        pass
-        # TODO: Make this context menu
-
-    def add_subreddit(self):
-        dialog = AddUserDialog()
-        dialog.add_another_button.clicked.connect(lambda: self.add_subreddit_to_list(dialog.name))
-        dialog.show()
-        reply = dialog.exec_()
-        if reply == QtWidgets.QDialog.Accepted:
-            self.add_subreddit_to_list(dialog.name)
-
-    def add_subreddit_to_list(self, subreddit):
-        if subreddit != '' and subreddit != ' ' and subreddit not in self.get_subreddit_items():
-            self.subreddit_watchlist_widget.addItem(subreddit)
-
-    def remove_subreddit(self):
-        self.subreddit_watchlist_widget.takeItem(self.subreddit_watchlist_widget.currentIndex().row())
-
-    def add_blacklist_user(self):
-        dialog = AddUserDialog()
-        dialog.add_another_button.clicked.connect(lambda: self.add_user_to_blacklist(dialog.name))
-        dialog.show()
-        reply = dialog.exec_()
-        if reply == QtWidgets.QDialog.Accepted:
-            self.add_user_to_blacklist(dialog.name)
-
-    def add_user_to_blacklist(self, user):
-        if user != '' and user != ' ' and user not in self.get_user_blacklist_items():
-            self.user_blacklist_widget.addItem(user)
-
-    def remove_user_from_blacklist(self):
-        self.user_blacklist_widget.takeItem(self.user_blacklist_widget.currentIndex().row())
-
-    def run_user_finder(self):
-        self.save_settings()
-        self.thread = QtCore.QThread()
-        self.user_finder = UserFinder(self.get_subreddit_items(), self.get_user_blacklist_items(),
-                                      self.user_view_chooser_dict)
-        self.user_finder.moveToThread(self.thread)
-        self.thread.started.connect(self.user_finder.run)
-        self.user_finder.send_user.connect(self.add_found_user)
-        self.user_finder.finished.connect(self.thread.quit)
-        self.user_finder.finished.connect(self.user_finder.deleteLater)
-        self.thread.finished.connect(self.complete)
-        self.thread.finished.connect(self.thread.deleteLater)
-        self.thread.start()
-
-    def complete(self):
-        print('User Finder Done')
-
-    def add_found_user(self, user):
-        self.add_user_to_list(user)
-        print('User Found: %s' % user.name)
-
-    def open_user_finder_settings(self):
-        dialog = UserFinderSettingsGUI()
-        dialog.show()
-        dialog.exec_()
-
-    def get_top_sort_method(self):
-        for key, value in self.top_sort_radio_dict.items():
-            if value.isChecked():
-                return key
-
-    def get_sample_method(self):
-        for key, value in self.sample_method_radio_dict.items():
-            if value.isChecked():
-                return key
-
-    def closeEvent(self, QCloseEvent):
-        self.closed.emit()
-        self.save_settings()
-
-    def save_settings(self):
-        self.settings_manager.user_finder_GUI_geom = self.saveGeometry()
-        self.settings_manager.user_finder_splitter_one_state = self.splitter_one.saveState()
-        self.settings_manager.user_finder_splitter_two_state = self.splitter_two.saveState()
-        self.settings_manager.user_finder_splitter_three_state = self.splitter_three.saveState()
-        self.settings_manager.user_finder_top_sort_method = self.get_top_sort_method()
-        self.settings_manager.user_finder_filter_by_score = self.filter_by_score_checkbox.isChecked()
-        self.settings_manager.user_finder_score_limit = self.score_limit_spinbox.value()
-        self.settings_manager.user_finder_post_limit = self.post_limit_spinbox.value()
-        self.settings_manager.user_finder_subreddit_list = self.get_subreddit_items()
-        self.settings_manager.user_finder_user_blacklist = self.get_user_blacklist_items()
-        self.settings_manager.user_finder_preview_size = self.preview_size
-        self.settings_manager.user_finder_user_list_sort_method = self.user_list_sort_method
-        self.settings_manager.user_finder_user_list_sort_order = self.user_list_sort_order
-        self.settings_manager.save_user_finder_dialog()
-
-    def get_subreddit_items(self):
-        sub_list = []
-        for x in range(self.subreddit_watchlist_widget.count()):
-            sub_list.append(self.subreddit_watchlist_widget.item(x).text())
-        return sub_list
-
-    def get_user_blacklist_items(self):
-        user_list = []
-        for x in range(self.user_blacklist_widget.count()):
-            user_list.append(self.user_blacklist_widget.item(x).text())
-        return user_list
-
-    # endregion
-
-    # region PageTwo
-
-    def add_user_to_list(self, user):
-        self.user_list_model.add_user(user)
-        self.user_list_model.sort_lists((self.user_list_sort_method, self.user_list_sort_order))
-
-    def change_display_user(self):
-        row = self.user_list_view.currentIndex().row()
-        user = self.user_list_model.user_list[row]
-        self.setup_content_list(user)
-        self.set_user_post_count_label()
-
-    def set_initial_content_list(self):
-        try:
-            user = self.user_list_model.user_list[0]
-            self.setup_content_list(user)
-        except IndexError:
-            pass
-
-    def setup_content_list(self, user):
-        self.content_list_widget.clear()
-        for content in user.content:
-            item = QtWidgets.QListWidgetItem()
-            item.setText(content.post_title)
-            size = self.preview_size
-            item.setSizeHint(QtCore.QSize(size, size))
-            web_view = QWebEngineView()
-            web_view.load(QtCore.QUrl(content.url))
-            web_view.setMinimumWidth(size)
-            web_view.setMinimumHeight(size)
-            self.content_list_widget.addItem(item)
-            self.content_list_widget.setItemWidget(item, web_view)
-
-    def user_list_right_click(self):
-        menu = QtWidgets.QMenu()
-        self.add_sort_menus(menu)
-        menu.addSeparator()
-        add_to_user_list_menu = menu.addMenu('Add User To List')
-        default_list = add_to_user_list_menu.addAction('Auto Add List')
-        default_list.setToolTip('The auto add to list as defined in the user finder settings dialog.')
-        default_list.triggered.connect(lambda: self.add_user_to_main_winodw_user_list(
-            self.settings_manager.user_finder_auto_add_user_list))
-
-        # TODO: Figure out how to add to multiple list options from menu
-
-        menu.addSeparator()
-        add_user_to_blacklist = menu.addAction('Add To Blacklist')
-        remove_user = menu.addAction('Remove From List')
-
-        add_user_to_blacklist.triggered.connect(self.add_user_to_blacklist_from_found_users)
-        remove_user.triggered.connect(self.remove_user_from_found_list)
-        menu.exec(QtGui.QCursor.pos())
-
-    def add_sort_menus(self, menu):
-        sort_menu = menu.addMenu('Sort Method')
-        sort_name = sort_menu.addAction('Name')
-        sort_karma = sort_menu.addAction('Karma')
-        sort_date = sort_menu.addAction('Last Post Date')
-
-        sort_name.setCheckable(True)
-        sort_karma.setCheckable(True)
-        sort_date.setCheckable(True)
-
-        sort_name.triggered.connect(lambda: self.set_user_list_sort_method('NAME'))
-        sort_karma.triggered.connect(lambda: self.set_user_list_sort_method('KARMA'))
-        sort_date.triggered.connect(lambda: self.set_user_list_sort_method('POST_DATE'))
-
-        sort_method_group = QtWidgets.QActionGroup(self)
-        sort_method_group.addAction(sort_name)
-        sort_method_group.addAction(sort_karma)
-        sort_method_group.addAction(sort_date)
-
-        sort_order_menu = menu.addMenu('Sort Order')
-        sort_asc = sort_order_menu.addAction('Asc')
-        sort_desc = sort_order_menu.addAction('Desc')
-
-        sort_asc.setCheckable(True)
-        sort_desc.setCheckable(True)
-
-        sort_asc.triggered.connect(lambda: self.set_user_list_sort_order('ASC'))
-        sort_desc.triggered.connect(lambda: self.set_user_list_sort_order('DESC'))
-
-        sort_order_group = QtWidgets.QActionGroup(self)
-        sort_order_group.addAction(sort_asc)
-        sort_order_group.addAction(sort_desc)
-
-        sort_method_dict = {
-            'NAME': sort_name,
-            'KARMA': sort_karma,
-            'POST_DATE': sort_date
-        }
-
-        sort_order_dict = {
-            'ASC': sort_asc,
-            'DESC': sort_desc
-        }
-
-        sort_method_dict[self.user_list_sort_method].setChecked(True)
-        sort_order_dict[self.user_list_sort_order].setChecked(True)
-
-    def content_list_right_click(self):
-        menu = QtWidgets.QMenu()
-
-        open_content = menu.addAction('Open Item')
-        menu.addSeparator()
-        icon_extra_small = menu.addAction('Extra Small')
-        icon_small = menu.addAction('Small')
-        icon_medium = menu.addAction('Medium')
-        icon_large = menu.addAction('Large')
-        icon_extra_large = menu.addAction('Extra Large')
-        icon_original = menu.addAction('Original')
-
-        icon_extra_small.setCheckable(True)
-        icon_small.setCheckable(True)
-        icon_medium.setCheckable(True)
-        icon_large.setCheckable(True)
-        icon_extra_large.setCheckable(True)
-        icon_original.setCheckable(True)
-
-        open_content.triggered.connect(self.open_content_item)
-        icon_extra_small.triggered.connect(lambda: self.set_preview_size(48))
-        icon_small.triggered.connect(lambda: self.set_preview_size(72))
-        icon_medium.triggered.connect(lambda: self.set_preview_size(110))
-        icon_large.triggered.connect(lambda: self.set_preview_size(176))
-        icon_extra_large.triggered.connect(lambda: self.set_preview_size(256))
-        icon_original.triggered.connect(lambda: self.set_preview_size(0))
-
-        size_group = QtWidgets.QActionGroup(self)
-        size_group.addAction(icon_extra_small)
-        size_group.addAction(icon_small)
-        size_group.addAction(icon_medium)
-        size_group.addAction(icon_large)
-        size_group.addAction(icon_extra_large)
-        size_group.addAction(icon_original)
-
-        icon_dict = {
-            48: icon_extra_small,
-            72: icon_small,
-            110: icon_medium,
-            176: icon_large,
-            256: icon_extra_large,
-            0: icon_original
-        }
-
-        icon_dict[self.preview_size].setChecked(True)
-
-        menu.exec(QtGui.QCursor.pos())
-
-    def get_user_post_count(self):
-        """
-        Starts a thread and a user finder instance to connect to reddit and get the currently selected users post count.
-        """
-        try:
-            user = self.user_list_model.user_list[self.user_list_view.currentIndex().row()].name
-            self.thread = QtCore.QThread()
-            self.user_finder = UserFinder(None, None, None)
-            self.user_finder.user_post_count_signal.connect(self.set_user_post_count)
-            self.thread.started.connect(lambda: self.user_finder.get_user_count(user))
-            self.user_finder.finished.connect(self.thread.quit)
-            self.user_finder.finished.connect(self.user_finder.deleteLater)
-            self.thread.finished.connect(self.thread.deleteLater)
-            self.thread.start()
-        except IndexError:
-            pass
-
-    def set_user_post_count(self, count_tuple):
-        """
-        Sets the currently selected users post count attribute according to the count_tuple sent via signal from the
-        user finder thread.
-        :param count_tuple: A tuple containing the post count for the current user and the users name
-        :return:
-        """
-        for user in self.user_list_model.user_list:
-            if user.name == count_tuple[1]:
-                user.post_count = count_tuple[0]
-                self.set_user_post_count_label()
-                break
-
-    def set_user_post_count_label(self):
-        """
-        Sets the user post count label based on whether or not the currently selected user has a post count value.
-        """
-        try:
-            user = self.user_list_model.user_list[self.user_list_view.currentIndex().row()]
-            if user.post_count:
-                self.user_post_count_label.setText(str(user.post_count))
-                self.user_post_count_label.setStyleSheet('color: black')
-            else:
-                self.user_post_count_label.setText('Click For Post Count')
-                self.user_post_count_label.setToolTip('This count is not retrieved automatically because it may take '
-                                                      'some time')
-                self.user_post_count_label.setStyleSheet('color: blue')
-        except IndexError:
-            self.user_post_count_label.setText('Select User For Post Count')
-            self.user_post_count_label.setStyleSheet('color: black')
-
-    def add_user_to_main_winodw_user_list(self, list):
-        print(list)
-
-    def add_user_to_blacklist_from_found_users(self):
-        user = self.user_list_model.user_list[self.user_list_view.currentIndex().row()]
-        self.add_user_to_blacklist(user.name)
-
-    def remove_user_from_found_list(self):
-        self.user_list_model.removeRow(self.user_list_view.currentIndex().row())
-
-    def open_content_item(self):
-        pass
-
-    def set_preview_size(self, size):
-        self.preview_size = size
-        # TODO: Set all loaded content size to this
-
-    def set_user_list_sort_method(self, method):
-        self.user_list_sort_method = method
-        self.user_list_model.sort_lists((method, self.user_list_sort_order))
-
-    def set_user_list_sort_order(self, order):
-        self.user_list_sort_order = order
-        self.user_list_model.sort_lists((self.user_list_sort_method, order))
-
-    # endregion
-=======
 # from PyQt5 import QtCore, QtWidgets, QtGui
 # from PyQt5.QtWebEngineWidgets import QWebEngineView
 #
@@ -893,37 +457,36 @@
 #         self.user_list_model.sort_lists((self.user_list_sort_method, order))
 #
 #     # endregion
->>>>>>> 9c3d5743
-
-
-
-
-
-
-
-
-
-
-
-
-
-
-
-
-
-
-
-
-
-
-
-
-
-
-
-
-
-
-
-
-
+
+
+
+
+
+
+
+
+
+
+
+
+
+
+
+
+
+
+
+
+
+
+
+
+
+
+
+
+
+
+
+
+
