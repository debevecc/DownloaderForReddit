"""
Downloader for Reddit takes a list of reddit users and subreddits and downloads content posted to reddit either by the
users or on the subreddits.


Copyright (C) 2017, Kyle Hickey


This file is part of the Downloader for Reddit.

Downloader for Reddit is free software: you can redistribute it and/or modify
it under the terms of the GNU General Public License as published by
the Free Software Foundation, either version 3 of the License, or
(at your option) any later version.

Downloader for Reddit is distributed in the hope that it will be useful,
but WITHOUT ANY WARRANTY; without even the implied warranty of
MERCHANTABILITY or FITNESS FOR A PARTICULAR PURPOSE.  See the
GNU General Public License for more details.

You should have received a copy of the GNU General Public License
along with Downloader for Reddit.  If not, see <http://www.gnu.org/licenses/>.
"""

import logging
from time import time

import requests

from ..Utils import Injector

logger = logging.getLogger(__name__)
<<<<<<< HEAD
imgur_client = None
connection_attempts = 0
credit_time_limit = 1


def get_client():
    """
    Configures and returns the imgur_client for application use.  If an error is encountered, connection will be
    attempted 3 times, then the exception is re-raised be passed on to be handled by the calling method.
    :return: The imgur client for the various parts of the application to use in interacting with imgur.
    :rtype: ImgurClient
    """
    global imgur_client
    global connection_attempts

    if not imgur_client:
        while connection_attempts < 3:
            try:
                client_id = Injector.settings_manager.imgur_client_id
                client_secret = Injector.settings_manager.imgur_client_secret
                mashape_key = Injector.settings_manager.imgur_mashape_key
                imgur_client = ImgurClient(client_id,client_secret)
                user_credits = imgur_client.credits['UserRemaining']
                if user_credits is not None and int(user_credits) <= 0:
                    if len(mashape_key) > 0:
                        imgur_client = ImgurClient(client_id, client_secret, mashape_key=mashape_key)
                connection_attempts = 0
                break
            except ImgurClientError as e:
                if e.status_code == 403 and e.error_message.startswith('Invalid client'):
                    handle_invalid_client()
                return None
            except Exception as e:
                if connection_attempts < 2:
                    connection_attempts += 1
                else:
                    raise e
    return imgur_client


def get_new_client():
    """
    Resets the imgur client then calls get_client to create a new instance.  A new instance is sometimes needed as
    once a client is established, the credit count does not refresh properly.
    :return: A new instance of an imgur_client
    :rtype: ImgurClient
    """
    global imgur_client
    imgur_client = None
    return get_client()


def handle_invalid_client():
    message = 'No valid Imgur client detected.  In order to download content from imgur.com, you must ' \
              'have a valid imgur client id and client secret.  Please see the imgur client information' \
              'dialog in the settings menu.'
    Injector.get_output_queue().put(message)
    logger.warning('Invalid imgur client id or secret')


def check_credit_time_limit():
    """
    Checks the global credit time limit (which is the time that the user imgur credits refresh) and returns True if the
    current time is greater than the limit (indicating there are credits remaining) and False if the time is less than
    the limit.
    :return: True if credits remain and False if not
    :rtype: bool
    """
    global credit_time_limit
    return time() > credit_time_limit


def set_credit_time_limit(refresh_time=(time() + 3605)):
    """
    Sets the global credit time limit to indicate when imgur user credits will refresh.  Defaults to one hour in the
    future from the current time.  The refresh limit can be supplied.
    :param refresh_time: The time at which the imgur user credits will refresh.
    :type refresh_time: int
    """
    global credit_time_limit
    credit_time_limit = refresh_time
=======

_FREE_ENDPOINT = 'https://api.imgur.com/3/'
_RAPID_API_ENDPOINT = 'https://imgur-apiv3.p.rapidapi.com/3/'

credit_reset_time = 0
num_credits = 0


class ImgurError(Exception):

    def __init__(self, status_code):
        self.status_code = status_code


def _send_request(url_extension, retries=1):
    global num_credits
    if retries < 0:
        return
    headers = {
        'Authorization': 'Client-ID {}'.format(Injector.settings_manager.imgur_client_id)
    }
    if time() > credit_reset_time:
        check_credits()
    if num_credits > 0:
        url = _FREE_ENDPOINT + url_extension
        num_credits -= 1
    elif Injector.settings_manager.imgur_mashape_key is not None:
        url = _RAPID_API_ENDPOINT + url_extension
        headers['X-Mashape-Key'] = Injector.settings_manager.imgur_mashape_key
    else:
        raise ImgurError(429)
    response = requests.get(url, headers=headers)
    if response.status_code == 200:
        return response.json()
    if response.status_code == 429:
        # Rate limiting.
        check_credits()
        _send_request(url_extension, retries - 1)
    raise ImgurError(response.status_code)


def check_credits():
    global num_credits, credit_reset_time
    url = _FREE_ENDPOINT + "credits"
    headers = {
        'Authorization': 'Client-ID {}'.format(Injector.settings_manager.imgur_client_id)
    }
    response = requests.get(url, headers=headers)
    if response.status_code != 200:
        raise ImgurError(response.status_code)
    result = response.json()
    credits_data = result['data']
    num_credits = min(credits_data['UserRemaining'], credits_data['ClientRemaining'])
    credit_reset_time = credits_data['UserReset']
    return num_credits


def get_link(json):
    if json['animated']:
        return json['mp4']
    return json['link']


def get_album_images(album_id):
    json = _send_request('album/{}/images'.format(album_id))
    data = json['data']
    urls = [get_link(x) for x in data]
    return urls


def get_single_image(image_id):
    json = _send_request('image/{}'.format(image_id))
    data = json['data']
    return get_link(data)
>>>>>>> d41c6f3c
<|MERGE_RESOLUTION|>--- conflicted
+++ resolved
@@ -24,95 +24,12 @@
 
 import logging
 from time import time
-
 import requests
 
 from ..Utils import Injector
 
+
 logger = logging.getLogger(__name__)
-<<<<<<< HEAD
-imgur_client = None
-connection_attempts = 0
-credit_time_limit = 1
-
-
-def get_client():
-    """
-    Configures and returns the imgur_client for application use.  If an error is encountered, connection will be
-    attempted 3 times, then the exception is re-raised be passed on to be handled by the calling method.
-    :return: The imgur client for the various parts of the application to use in interacting with imgur.
-    :rtype: ImgurClient
-    """
-    global imgur_client
-    global connection_attempts
-
-    if not imgur_client:
-        while connection_attempts < 3:
-            try:
-                client_id = Injector.settings_manager.imgur_client_id
-                client_secret = Injector.settings_manager.imgur_client_secret
-                mashape_key = Injector.settings_manager.imgur_mashape_key
-                imgur_client = ImgurClient(client_id,client_secret)
-                user_credits = imgur_client.credits['UserRemaining']
-                if user_credits is not None and int(user_credits) <= 0:
-                    if len(mashape_key) > 0:
-                        imgur_client = ImgurClient(client_id, client_secret, mashape_key=mashape_key)
-                connection_attempts = 0
-                break
-            except ImgurClientError as e:
-                if e.status_code == 403 and e.error_message.startswith('Invalid client'):
-                    handle_invalid_client()
-                return None
-            except Exception as e:
-                if connection_attempts < 2:
-                    connection_attempts += 1
-                else:
-                    raise e
-    return imgur_client
-
-
-def get_new_client():
-    """
-    Resets the imgur client then calls get_client to create a new instance.  A new instance is sometimes needed as
-    once a client is established, the credit count does not refresh properly.
-    :return: A new instance of an imgur_client
-    :rtype: ImgurClient
-    """
-    global imgur_client
-    imgur_client = None
-    return get_client()
-
-
-def handle_invalid_client():
-    message = 'No valid Imgur client detected.  In order to download content from imgur.com, you must ' \
-              'have a valid imgur client id and client secret.  Please see the imgur client information' \
-              'dialog in the settings menu.'
-    Injector.get_output_queue().put(message)
-    logger.warning('Invalid imgur client id or secret')
-
-
-def check_credit_time_limit():
-    """
-    Checks the global credit time limit (which is the time that the user imgur credits refresh) and returns True if the
-    current time is greater than the limit (indicating there are credits remaining) and False if the time is less than
-    the limit.
-    :return: True if credits remain and False if not
-    :rtype: bool
-    """
-    global credit_time_limit
-    return time() > credit_time_limit
-
-
-def set_credit_time_limit(refresh_time=(time() + 3605)):
-    """
-    Sets the global credit time limit to indicate when imgur user credits will refresh.  Defaults to one hour in the
-    future from the current time.  The refresh limit can be supplied.
-    :param refresh_time: The time at which the imgur user credits will refresh.
-    :type refresh_time: int
-    """
-    global credit_time_limit
-    credit_time_limit = refresh_time
-=======
 
 _FREE_ENDPOINT = 'https://api.imgur.com/3/'
 _RAPID_API_ENDPOINT = 'https://imgur-apiv3.p.rapidapi.com/3/'
@@ -186,5 +103,4 @@
 def get_single_image(image_id):
     json = _send_request('image/{}'.format(image_id))
     data = json['data']
-    return get_link(data)
->>>>>>> d41c6f3c
+    return get_link(data)