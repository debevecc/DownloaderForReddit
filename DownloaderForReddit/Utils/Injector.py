--- conflicted
+++ resolved
@@ -23,12 +23,8 @@
 """
 from queue import Queue
 
-<<<<<<< HEAD
 from ..Persistence.SettingsManager import SettingsManager
-from ..Database.DatabaseHandler import DatabaseHandler
 
-=======
->>>>>>> 25dae64c
 
 settings_manager = None
 database_handler = None
@@ -38,7 +34,6 @@
 def get_settings_manager():
     global settings_manager
     if settings_manager is None:
-        from ..Persistence.SettingsManager import SettingsManager
         settings_manager = SettingsManager()
     return settings_manager
 
@@ -46,6 +41,7 @@
 def get_database_handler():
     global database_handler
     if database_handler is None:
+        from ..Database.DatabaseHandler import DatabaseHandler
         database_handler = DatabaseHandler()
     return database_handler
 
